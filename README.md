--- conflicted
+++ resolved
@@ -26,16 +26,6 @@
 You can declare functions using the fn keyword and the following syntax:
 
 ```rust
-<<<<<<< HEAD
-fn functionName(param1: str): str {
-    return param1
-}
-
-fn functionName(param1: str): str => param1
-// is also valid actually
-```
-
-=======
 fn hello(name: str): str {
     return "hello " + name + "!" 
 }
@@ -43,7 +33,6 @@
 fn hello(name: str): str => "hello " + name + "!"
 // is also valid actually
 ```
->>>>>>> 41151f5b
 > **_Note:_** The arrow syntax can only be used for simple functions, that is functions that have not complex context and that directly something with the arguments. For instance you cannot initialize variables in these functions.
 
 #### Return Statement in Functions
@@ -53,10 +42,6 @@
 ```rust
 return x
 ```
-<<<<<<< HEAD
-
-=======
->>>>>>> 41151f5b
 > **_Note:_** Alternatively, you can use `>>x`.
 
 ### Conditional Statements
