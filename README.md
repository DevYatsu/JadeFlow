# JadeFlow

![Logo!](./logo_ideas/logo2.jpeg)

A powerful, efficient, and simplified programming language. That is what I aspire to create in this github repository. I wish to create my own programming language to improve my competences as a developer and discover new programming concepts. I am looking to design a langage for low-level programming tasks, at least for now. JadeFlow would allow anyone to tackle complex challenges with ease. With a clear state of mind, I want to create nothing more than a language simple enough to be learned even by the worst programmer, yet useful enough to realise intellectually stimulating tasks with ease.

## Features

Variables
JadeFlow allows you to declare variables with either `const` or `mut` keywords. 
You guessed it, `const` shall be used for variables that have unchanging values and `mut` for mutable values.

### Data Types

JadeFlow supports the following data types:

- Boolean
- String
- Numbers (integer and float as one type)
- Vectors/Arrays
- Dictionaries/Objects
- Null (actually not a data type)

### Declaring Functions

You can declare functions using the fn keyword and the following syntax:

```rust
fn functionName(param1: str): str {
    return param1
}

fn functionName(param1: str): str => param1
// is also valid actually
```

<<<<<<< HEAD
> **_Note:_** Parameter type annotations will be introduced in a future update.
=======
> **_Note:_** The arrow syntax can only be used for simple functions, that is functions that have not complex context and that directly something with the arguments. For instance you cannot initialize variables in these functions.
>>>>>>> f2efc07a

#### Return Statement in Functions

JadeFlow allows you to return values from functions using the return statement:

```rust
return x
```

<<<<<<< HEAD
> **_Note:_** Alternatively, you can use `>>x` or simply `x` to indicate the return value as JadeFlow possesses implicit value return.
=======
> **_Note:_** Alternatively, you can use `>>x`.
>>>>>>> f2efc07a

### Conditional Statements

In a future update, JadeFlow will support conditional statements like if, while and match (similar to switch in javascript). Here's a preview of the syntax:

```rust
mut x = 3;
const y = 5;

if x == x {
    // Code block for true condition
} else {
    // Code block for false condition
}

x += 2;

while x == y {
    match x {
        x > 10 {
            x--
        }
        x <= 10 {
            x++
        }
    }
}
const z = "test"; 
match z {
    "test" {
        // Code block for "test" case
    }
    "hey" {
        // Code block for "hey" case
    }
    _ {
        // block code for other cases
    }
}
```

### Operators

JadeFlow supports various operators for arithmetic, comparison, logical operations, and assignment. Here are some examples:

- Arithmetic operators: +, -, \*, /, %
- Comparison operators: ==, !=, >, <, >=, <=
- Logical operators: and, or, not
- Assignment operators: =, +=, -=, \*=, /=, %=
- Increment/Decrement operators: ++, --

### Built-in Functions

In a future update, JadeFlow will provide a set of built-in functions for common tasks. Some examples include:

- Input/Output functions: print, read, prompt...
- Math functions: sqrt, abs, pow, round...
- String functions: length, substring, concat, indexOf, split...
- Arrays functions: length, splice, concat, indexOf...

### Comments

JadeFlow supports both single-line and multi-line comments:

```
// This is a single-line comment

/*
This is a
multi-line comment
*/
```

### Standard Libraries

In a future update, JadeFlow will offer standard library functions and modules for tasks such as file system operations, networking, and data structures.

### Getting Started

To start using JadeFlow, follow these steps:
Wait, wait and wait for now xD
You can help in the project to one day allow everyone to use jadeflow !

### Examples

Here are some examples to get you started with JadeFlow:

```python
# Example 1: Hello World
fn hello() {
    print("Hello, world!")
}

# Example 2: Fibonacci Series
fn fibonacci(n: num) {
    if n <= 1 {
        return n
    }
    return fibonacci(n - 1) + fibonacci(n - 2)
}

fn main() {
    n = 10
    for i in 0..n { // range non including 10
        print(fibonacci(i))
    }
    for i in 0..=n { // range including 10
        print(fibonacci(i))
    }
}
```

### Contributions

Contributions to JadeFlow are welcome! If you have any ideas, improvements, or bug fixes, feel free to submit a pull request. Please follow the guidelines in the CONTRIBUTING.md file.

### License

JadeFlow is released under the [MIT License](./LICENSE).

We hope you enjoy using JadeFlow! If you have any questions or need assistance, please reach out to the JadeFlow community or the project maintainers.

Happy coding!<|MERGE_RESOLUTION|>--- conflicted
+++ resolved
@@ -33,12 +33,7 @@
 fn functionName(param1: str): str => param1
 // is also valid actually
 ```
-
-<<<<<<< HEAD
-> **_Note:_** Parameter type annotations will be introduced in a future update.
-=======
 > **_Note:_** The arrow syntax can only be used for simple functions, that is functions that have not complex context and that directly something with the arguments. For instance you cannot initialize variables in these functions.
->>>>>>> f2efc07a
 
 #### Return Statement in Functions
 
@@ -47,12 +42,7 @@
 ```rust
 return x
 ```
-
-<<<<<<< HEAD
-> **_Note:_** Alternatively, you can use `>>x` or simply `x` to indicate the return value as JadeFlow possesses implicit value return.
-=======
 > **_Note:_** Alternatively, you can use `>>x`.
->>>>>>> f2efc07a
 
 ### Conditional Statements
 
